--- conflicted
+++ resolved
@@ -18,20 +18,6 @@
 
   // Navigation
   nav: {
-<<<<<<< HEAD
-    title: "Bordful", // The text shown in the navigation bar
-    icon: "BriefcaseBusiness", // Lucide icon name (see https://lucide.dev/icons)
-    logo: {
-      enabled: false, // Set to true to use a custom logo instead of icon + text
-      src: "/bordful.svg", // Path to your logo image (place it in the public directory)
-      width: 67, // Width of the logo in pixels
-      height: 20, // Height of the logo in pixels
-      alt: "Bordful", // Alt text for the logo
-    },
-=======
-    title: "Growth Jobs", // The text shown in the navigation bar
-    icon: "ChartLine", // Lucide icon name (see https://lucide.dev/icons)
->>>>>>> b3b1b7a3
     github: {
       show: false, // Whether to show the GitHub button
       url: "https://github.com/craftled/bordful", // Your GitHub repository URL
